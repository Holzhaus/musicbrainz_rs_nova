[package]
name = "musicbrainz_rs_nova"
version = "0.5.1"
authors = ["okno <paul.delafosse@protonmail.com>", "RustyNova"]
repository = "https://github.com/RustyNova016/musicbrainz_rs"
documentation = "https://docs.rs/musicbrainz_rs_nova"
edition = "2018"
license = "MIT"
readme = "README.md"
description = """
MusicBrainz Rust is a utility crate for the
MusicBrainz API.
"""
rust-version = "1.64"

[badges]
travis-ci = { repository = "oknozor/musicbrainz_rs", branch = "master" }

[dependencies]
serde = {version = "^1.0.203", features = ["derive"]}
serde_json = "^1.0.117"
reqwest = { version = "^0.12.5", default-features = false, features = ["json"] }
chrono = { version = "^0.4.38", features = ["serde"] }
once_cell = "^1.17.2"
lucene_query_builder = "^0.3.0"
wasm-timer = { version = "^0.2.5", optional = true }
<<<<<<< HEAD
tokio = { version = "^1.38.0", optional = true } # Using tokio for sleep_until. The std implementation is unstable, so tokio is there as a remplacement
futures = { version = "0.3", optional = true}
=======
tokio = { version = "^1.38.0", optional = true }
>>>>>>> 31464684

[dev-dependencies]
tokio = { version = "1.38.0", features = ["macros", "rt", "rt-multi-thread"]}

[features]
default = ["reqwest/default-tls", "async", "rate_limit"]
async = ["wasm-timer"]
rustls = ["reqwest/rustls-tls"]
blocking = ["reqwest/blocking"]
rate_limit = ["tokio", "async"]

[[example]]
required-features = ["blocking"]
name = "fetch_artist"
path = "examples/blocking/fetch_artist.rs"

[[example]]
required-features = ["blocking"]
name = "includes"
path = "examples/blocking/includes.rs"

[[example]]
required-features = ["blocking"]
name = "browse"
path = "examples/blocking/browse.rs"

[[example]]
required-features = ["blocking"]
name = "search"
path = "examples/blocking/search_artist.rs"

[[example]]
required-features = ["blocking"]
name = "fetch_release_coverart"
path = "examples/blocking/fetch_release_coverart.rs"

[[example]]
required-features = ["blocking"]
name = "set_user_agent"
path = "examples/blocking/set_user_agent.rs"

[[example]]
required-features = ["async"]
name = "fetch_artist_async"
path = "examples/async/fetch_artist.rs"

[[example]]
required-features = ["async"]
name = "includes_async"
path = "examples/async/includes.rs"

[[example]]
required-features = ["async"]
name = "browse_async"
path = "examples/async/browse.rs"

[[example]]
required-features = ["async"]
name = "search_async"
path = "examples/async/search_artist.rs"

[[example]]
required-features = ["async"]
name = "fetch_release_coverart_async"
path = "examples/async/fetch_release_coverart.rs"

[[example]]
required-features = ["async"]
name = "set_user_agent_async"
path = "examples/async/set_user_agent.rs"

[[test]]
name = "all"
path = "tests/tests.rs"<|MERGE_RESOLUTION|>--- conflicted
+++ resolved
@@ -24,12 +24,8 @@
 once_cell = "^1.17.2"
 lucene_query_builder = "^0.3.0"
 wasm-timer = { version = "^0.2.5", optional = true }
-<<<<<<< HEAD
 tokio = { version = "^1.38.0", optional = true } # Using tokio for sleep_until. The std implementation is unstable, so tokio is there as a remplacement
 futures = { version = "0.3", optional = true}
-=======
-tokio = { version = "^1.38.0", optional = true }
->>>>>>> 31464684
 
 [dev-dependencies]
 tokio = { version = "1.38.0", features = ["macros", "rt", "rt-multi-thread"]}
