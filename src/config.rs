use once_cell::sync::Lazy;
use reqwest::header;
use reqwest::Error;
use std::sync::Arc;
use std::sync::Mutex;
#[cfg(feature = "rate_limit")]
use std::sync::RwLock;
use std::time::Duration;

#[cfg(feature = "blocking")]
use reqwest::blocking::{Client, RequestBuilder, Response};

#[cfg(feature = "async")]
use reqwest::{Client, RequestBuilder, Response};

#[cfg(feature = "rate_limit")]
use tokio::time::sleep_until;
#[cfg(feature = "rate_limit")]
use tokio::time::Instant;

pub(crate) const BASE_URL: &str = "http://musicbrainz.org/ws/2";
pub(crate) const BASE_COVERART_URL: &str = "http://coverartarchive.org";
pub(crate) const FMT_JSON: &str = "?fmt=json";
pub(crate) const PARAM_INC: &str = "&inc=";
pub(crate) const PARAM_OFFSET: &str = "&offset=";
pub(crate) const PARAM_LIMIT: &str = "&limit=";
const HTTP_RATELIMIT_CODE: u16 = 503;

pub(crate) struct MusicBrainzClient(Arc<Mutex<Client>>);

struct MusicBrainzRetries(Arc<Mutex<u32>>);

pub(crate) static HTTP_CLIENT: Lazy<MusicBrainzClient> = Lazy::new(init_http_client);
static HTTP_RETRIES: Lazy<MusicBrainzRetries> = Lazy::new(init_http_retries);

#[cfg(feature = "rate_limit")]
static RATE_LIMIT_NEXT_SPOT: Lazy<RwLock<Instant>> = Lazy::new(|| RwLock::new(Instant::now()));

impl MusicBrainzClient {
    pub(crate) fn get(&self, path: &str) -> RequestBuilder {
        let client_ref = Arc::clone(&HTTP_CLIENT.0);
        let client_lock = client_ref.lock().expect("Unable to get musicbrainz client");
        client_lock.get(path)
    }
}

#[cfg(feature = "blocking")]
impl MusicBrainzClient {
    pub(crate) fn send_with_retries(&self, request: RequestBuilder) -> Result<Response, Error> {
        use std::thread;

        let mut retries = *HTTP_RETRIES.0.lock().unwrap();
        loop {
            let request = request.try_clone().unwrap();
            let response = request.send()?;
            if response.status().as_u16() == HTTP_RATELIMIT_CODE && retries > 0 {
                // It seems like the value in the response header is sometimes rounded-off to the
                // lower number, which can be lower than when the server actually accepts the next
                // request. So we add one to the received duration to account for this.
                let headers = response.headers();
                let retry_secs = headers.get("retry-after").unwrap().to_str().unwrap();
                let duration = Duration::from_secs(retry_secs.parse::<u64>().unwrap() + 1);
                thread::sleep(duration);
                retries -= 1;
            } else {
                break Ok(response);
            }
        }
    }
}

/// Wait for the next rate limit window, with concurency checks
#[cfg(feature = "rate_limit")]
async fn wait_for_ratelimit() {
    // We get the next request window in write
    #![allow(clippy::await_holding_lock)] // Clippy complains that we hog the lock during the wait. But this is exactly what we want. So we ignore this lint in this case
    let mut next_slot = RATE_LIMIT_NEXT_SPOT.write().unwrap();

    // Then we wait for window to come
    sleep_until(*next_slot).await;

    // We set the next window to be the next second. According to MB's documentation, the user should limit itself to 1 request / second
    *next_slot = Instant::now() + Duration::from_secs(1);
}

#[cfg(feature = "async")]
impl MusicBrainzClient {
    pub(crate) async fn send_with_retries(
        &self,
        request: RequestBuilder,
    ) -> Result<Response, Error> {
        use wasm_timer::Delay;
        let mut retries = *HTTP_RETRIES.0.lock().unwrap();

        #[cfg(feature = "rate_limit")]
<<<<<<< HEAD
        super::rate_limit::wait_for_ratelimit().await;
=======
        wait_for_ratelimit().await;
>>>>>>> 31464684

        loop {
            let request = request.try_clone().unwrap();
            let response = request.send().await?;
            if response.status().as_u16() == HTTP_RATELIMIT_CODE && retries > 0 {
                let headers = response.headers();
                let retry_secs = headers.get("retry-after").unwrap().to_str().unwrap();
                let duration = Duration::from_secs(retry_secs.parse::<u64>().unwrap() + 1);
                let _ = Delay::new(duration).await;
                retries -= 1;
            } else {
                break Ok(response);
            }
        }
    }
}

fn init_http_client() -> MusicBrainzClient {
    let mut headers = header::HeaderMap::new();
    headers.insert(
        header::USER_AGENT,
        header::HeaderValue::from_static("musicbrainz_rs default"),
    );

    let client = Client::builder()
        // see : https://github.com/hyperium/hyper/issues/2136
        .pool_max_idle_per_host(0)
        .default_headers(headers)
        .build().expect("Unable to set default user agent, the following values must be set in Cargo.toml : 'name', 'version', 'authors'");

    MusicBrainzClient(Arc::new(Mutex::new(client)))
}

fn init_http_retries() -> MusicBrainzRetries {
    #[cfg(feature = "blocking")]
    let retries = 2;
    #[cfg(feature = "async")]
    let retries = 10;
    MusicBrainzRetries(Arc::new(Mutex::new(retries)))
}

/// Each request sent to MusicBrainz needs to include a User-Agent header,
/// with enough information in the User-Agent to contact the application maintainers.
/// We strongly suggest including your application's version number
/// in the User-Agent string too.
///
/// For more info see [Rate Limiting](https://musicbrainz.org/doc/MusicBrainz_API/Rate_Limiting#Provide_meaningful_User-Agent_strings)
///
/// ## Example
/// ```rust
/// musicbrainz_rs_nova::config::set_user_agent("MyAwesomeTagger/1.2.0 ( http://myawesometagger.example.com )");
/// ```
pub fn set_user_agent(user_agent: &'static str) {
    let client_ref = Arc::clone(&HTTP_CLIENT.0);
    let mut client_lock = client_ref.lock().expect("Unable to set musicbrainz client");

    let mut headers = header::HeaderMap::new();

    headers.insert(
        header::USER_AGENT,
        header::HeaderValue::from_static(user_agent),
    );

    *client_lock = Client::builder()
        .default_headers(headers)
        .build()
        .expect("Unable to set user agent");
}

pub fn set_default_retries(retries: u32) {
    let retries_ref = Arc::clone(&HTTP_RETRIES.0);
    let mut retries_lock = retries_ref
        .lock()
        .expect("Unable to set musicbrainz client retries");
    *retries_lock = retries;
}<|MERGE_RESOLUTION|>--- conflicted
+++ resolved
@@ -93,11 +93,7 @@
         let mut retries = *HTTP_RETRIES.0.lock().unwrap();
 
         #[cfg(feature = "rate_limit")]
-<<<<<<< HEAD
         super::rate_limit::wait_for_ratelimit().await;
-=======
-        wait_for_ratelimit().await;
->>>>>>> 31464684
 
         loop {
             let request = request.try_clone().unwrap();
